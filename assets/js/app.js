--- conflicted
+++ resolved
@@ -112,7 +112,6 @@
       filterContainer.classList.add('animate-in');
     }
 
-<<<<<<< HEAD
     // CRITICAL: Force project cards to be visible IMMEDIATELY
     for (const card of projectCards) {
       // Remove animation-delay to prevent flickering
@@ -125,10 +124,6 @@
     }
 
     console.log(`🔧 Forced visibility: ${filterButtons.length} filters, ${projectCards.length} cards`);
-=======
-    const processedCount = forceProjectCardVisibility(projectCards);
-    console.log(`🔧 Forced visibility: ${filterButtons.length} filters, ${processedCount} cards`);
->>>>>>> 583c4e32
   }
 
   /**
