// ========================================
// PORTFOLIO MAIN APPLICATION
// Modern Modular Portfolio Website
// Author: Enzo Gaggiotti
// ========================================

'use strict';

// Import all modules (theme module removed)
import { mobileNavigation, toggleMobileMenu, closeMobileMenu } from './modules/navigation.js';
import { scrollAnimations } from './modules/animations.js';
import { projectsFilter } from './modules/projects.js';
import { accessibilityManager } from './modules/accessibility.js';
import { performanceManager } from './modules/performance.js';

/**
 * Portfolio Application Class
 * Main application controller that orchestrates all modules
 */
class PortfolioApp {
  constructor() {
    this.isInitialized = false;
    this.modules = {
      navigation: mobileNavigation,
      animations: scrollAnimations,
      projects: projectsFilter,
      accessibility: accessibilityManager,
      performance: performanceManager
    };
  }

  /**
   * Initialize the entire application
   */
  async init() {
    if (this.isInitialized) {
      console.warn('Application already initialized');
      return;
    }

    console.log('🚀 Initializing Portfolio Application...');

    // CRITICAL: Force filter visibility immediately for Vercel
    this.forceFilterVisibility();

    // Add js-enabled class for progressive enhancement
    document.body.classList.add('js-enabled');

    try {
      // Initialize core functionality first
      await this.initializeCore();

      // Initialize page-specific features
      await this.initializePageFeatures();

      // Setup global event listeners
      this.setupGlobalEvents();

      // Mark as initialized
      this.isInitialized = true;

      console.log('✅ Portfolio Application initialized successfully');
      this.logInitializationSummary();

    } catch (error) {
      console.error('❌ Error initializing application:', error);
      throw error;
    }
  }

  /**
   * Force filter buttons to be visible immediately (critical for Vercel)
   */
  forceFilterVisibility() {
    const filterButtons = document.querySelectorAll('.filter-btn');
    const filterContainer = document.querySelector('.flex.flex-wrap.justify-center.gap-4.mb-20.animate-on-scroll');

    filterButtons.forEach(btn => {
      btn.style.opacity = '1';
      btn.style.transform = 'translateY(0)';
      btn.style.visibility = 'visible';
      btn.style.display = 'inline-flex';
      btn.classList.add('animate-in');
    });

    if (filterContainer) {
      filterContainer.style.opacity = '1';
      filterContainer.style.transform = 'translateY(0)';
      filterContainer.style.visibility = 'visible';
      filterContainer.classList.add('animate-in');
    }

    console.log('🔧 Filter visibility forced for production');
  }

  /**
   * Initialize core application features
   */
  async initializeCore() {
    // Initialize all modules explicitly (theme module removed)
    this.modules.navigation.init();
    this.modules.animations.init();
    this.modules.projects.init();
    this.modules.accessibility.init();
    this.modules.performance.init();
<<<<<<< HEAD

=======
    
    // Initialize header auto-hide functionality
    this.initializeHeaderAutoHide();
    
>>>>>>> 2e12a292
    // Set initial navigation state
    this.modules.accessibility.setInitialNavigationState();

    console.log('✅ Core features initialized');
  }

  /**
   * Header Auto-Hide Functionality
   */
  initializeHeaderAutoHide() {
    const header = document.getElementById('main-header') || document.querySelector('header');
    if (!header) {
      console.log('Header not found, skipping auto-hide initialization');
      return;
    }

    let lastScrollY = window.scrollY;
    let isScrolling = false;

    // Throttle scroll events for better performance
    const throttle = (func, delay) => {
      let timeoutId;
      let lastExecTime = 0;
      return function (...args) {
        const currentTime = Date.now();
        
        if (currentTime - lastExecTime > delay) {
          func.apply(this, args);
          lastExecTime = currentTime;
        } else {
          clearTimeout(timeoutId);
          timeoutId = setTimeout(() => func.apply(this, args), delay);
        }
      };
    };

    const handleScroll = () => {
      const currentScrollY = window.scrollY;
      const scrollThreshold = 100; // Start hiding after 100px of scroll

      // Don't hide header if we're at the top of the page
      if (currentScrollY < scrollThreshold) {
        header.classList.remove('header-hidden');
        header.classList.add('header-visible');
        lastScrollY = currentScrollY;
        return;
      }

      // Hide header when scrolling down, show when scrolling up
      if (currentScrollY > lastScrollY && currentScrollY > scrollThreshold) {
        // Scrolling down - hide header
        header.classList.add('header-hidden');
        header.classList.remove('header-visible');
      } else if (currentScrollY < lastScrollY) {
        // Scrolling up - show header
        header.classList.remove('header-hidden');
        header.classList.add('header-visible');
      }

      lastScrollY = currentScrollY;
    };

    // Use throttled scroll handler
    const throttledHandleScroll = throttle(handleScroll, 16); // ~60fps

    // Add scroll event listener
    window.addEventListener('scroll', throttledHandleScroll, { passive: true });

    // Initialize header state
    header.classList.add('header-visible');

    console.log('🎯 Header auto-hide functionality initialized');
  }

  /**
   * Initialize page-specific features
   */
  async initializePageFeatures() {
    // Initialize projects page if applicable
    if (this.isProjectsPage()) {
      this.modules.animations.initializeProjectsScrollAnimations();
    }

    console.log('✅ Page-specific features initialized');
  }

  /**
   * Setup global event listeners and expose global functions
   */
  setupGlobalEvents() {
    // Expose mobile menu functions globally
    window.toggleMobileMenu = () => {
      this.modules.navigation.toggleMobileMenu();
    };

    window.closeMobileMenu = () => {
      this.modules.navigation.closeMobileMenu();
    };

    // Handle page visibility changes for performance optimization
    document.addEventListener('visibilitychange', () => {
      this.modules.performance.handleVisibilityChange();
    });

    // Handle window resize for responsive adjustments
    window.addEventListener('resize', this.debounce(() => {
      this.modules.accessibility.handleResize();
    }, 150));

    console.log('🔗 Global event listeners and functions setup complete');
  }

  /**
   * Debounce utility function
   * @param {Function} func Function to debounce
   * @param {number} wait Wait time in milliseconds
   * @returns {Function} Debounced function
   */
  debounce(func, wait) {
    let timeout;
    return function executedFunction(...args) {
      const later = () => {
        clearTimeout(timeout);
        func(...args);
      };
      clearTimeout(timeout);
      timeout = setTimeout(later, wait);
    };
  }

  /**
   * Check if current page is the projects page
   * @returns {boolean} True if on projects page
   */
  isProjectsPage() {
    return window.location.pathname.includes('projects') ||
           document.querySelector('.projects-grid') !== null;
  }

  /**
   * Check if current page is the home page
   * @returns {boolean} True if on home page
   */
  isHomePage() {
    const path = window.location.pathname;
    return path === '/' || path.endsWith('index.html') || path === '';
  }

  /**
   * Get application status
   * @returns {Object} Application status information
   */
  getStatus() {
    return {
      initialized: this.isInitialized,
      mobileMenuOpen: this.modules.navigation.isMenuOpen(),
      projectsFilterReady: this.modules.projects.isReady(),
      currentPage: this.getCurrentPageType()
    };
  }

  /**
   * Get current page type
   * @returns {string} Page type identifier
   */
  getCurrentPageType() {
    if (this.isHomePage()) return 'home';
    if (this.isProjectsPage()) return 'projects';
    if (window.location.pathname.includes('about')) return 'about';
    if (window.location.pathname.includes('contact')) return 'contact';
    return 'unknown';
  }

  /**
   * Log initialization summary
   */
  logInitializationSummary() {
    const status = this.getStatus();

    console.group('📊 Application Status');
    console.log('Initialized:', status.initialized);
    console.log('Page Type:', status.currentPage);
    console.log('Projects Filter Ready:', status.projectsFilterReady);
    console.groupEnd();
  }

  /**
   * Cleanup resources before page unload
   */
  cleanup() {
    if (this.modules.animations) {
      this.modules.animations.destroy();
    }

    console.log('🧹 Application cleanup completed');
  }

  /**
   * Restart application (useful for debugging)
   */
  async restart() {
    console.log('🔄 Restarting application...');

    this.cleanup();
    this.isInitialized = false;

    await this.init();
  }
}

// Create application instance
const app = new PortfolioApp();

/**
 * Initialize application immediately for production (Vercel)
 */
function initializeImmediately() {
  app.init().catch(error => {
    console.error('Failed to initialize application:', error);
  });
}

/**
 * Initialize application when DOM is ready
 */
if (document.readyState === 'loading') {
  document.addEventListener('DOMContentLoaded', initializeImmediately);
} else {
  // DOM is already ready, initialize immediately
  initializeImmediately();
}

// Also initialize after a short delay to be absolutely sure
setTimeout(initializeImmediately, 50);

// Expose global functions for HTML compatibility (theme function removed)
globalThis.toggleMobileMenu = toggleMobileMenu;
globalThis.closeMobileMenu = closeMobileMenu;

// Expose app instance for debugging
if (typeof window !== 'undefined') {
  window.portfolioApp = app;
}

// Export for module use
export default app;<|MERGE_RESOLUTION|>--- conflicted
+++ resolved
@@ -1,8 +1,32 @@
-// ========================================
-// PORTFOLIO MAIN APPLICATION
-// Modern Modular Portfolio Website
-// Author: Enzo Gaggiotti
-// ========================================
+/**
+ * =====================================================================================================
+ * PORTFOLIO - APPLICATION PRINCIPALE
+ * =====================================================================================================
+ *
+ * Author: Enzo Gaggiotti
+ * Project: Portfolio Personnel
+ * File: app.js
+ * Version: 2.1.0
+ * Last Updated: July 2025
+ *
+ * Description:
+ * Application JavaScript principale orchestrant tous les modules
+ * du portfolio avec architecture modulaire et gestion d'état.
+ *
+ * Features:
+ * - Architecture modulaire avec import/export ES6
+ * - Gestion de la navigation mobile Apple-style
+ * - Système d'animations et transitions fluides
+ * - Filtrage de projets avec état persistant
+ * - Gestionnaire d'accessibilité WCAG
+ * - Optimisations de performance
+ * - Gestion d'événements centralisée
+ *
+ * Dependencies: modules/navigation.js, modules/animations.js, modules/projects.js
+ * Browser Support: ES6+ modules, modern browsers
+ *
+ * =====================================================================================================
+ */
 
 'use strict';
 
@@ -103,14 +127,7 @@
     this.modules.projects.init();
     this.modules.accessibility.init();
     this.modules.performance.init();
-<<<<<<< HEAD
-
-=======
-    
-    // Initialize header auto-hide functionality
-    this.initializeHeaderAutoHide();
-    
->>>>>>> 2e12a292
+
     // Set initial navigation state
     this.modules.accessibility.setInitialNavigationState();
 
@@ -136,7 +153,7 @@
       let lastExecTime = 0;
       return function (...args) {
         const currentTime = Date.now();
-        
+
         if (currentTime - lastExecTime > delay) {
           func.apply(this, args);
           lastExecTime = currentTime;
