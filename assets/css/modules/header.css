/**
 * =========================================
 * HEADER & NAVIGATION COMPONENTS
 * Fixed header, desktop/mobile navigation
 * =========================================
 */

/* ========== HEADER & NAVIGATION ========== */
/* Fixed header with glassmorphism effect */
header {
  position: fixed;
  top: 0;
  left: 0;
  width: 100%;
  backdrop-filter: blur(15px);        /* Glassmorphism blur effect */
  background: rgba(var(--bg-primary) / 0.98);
  border-bottom: 2px solid rgba(var(--text-secondary) / 0.4);
  box-shadow: 0 4px 20px rgba(var(--text-secondary) / 0.2);
  z-index: 100;                       /* Ensure header stays on top */
  height: 48px;
  transition: transform 0.3s ease, background-color 0.3s ease;
}

/* Header hide/show animation states */
header.header-hidden {
  transform: translateY(-100%);       /* Hide header by moving it up */
<<<<<<< HEAD
=======
}

header.header-visible {
  transform: translateY(0);           /* Show header in normal position */
}

/* Light theme header adjustments */
html:not(.dark) header {
  box-shadow: 0 4px 20px rgba(0, 0, 0, 0.1);
  border-bottom: 2px solid rgba(var(--text-secondary) / 0.5);
>>>>>>> 2e12a292
}

header.header-visible {
  transform: translateY(0);           /* Show header in normal position */
}

/* Header container with centered content */
.header-container {
  max-width: 1024px;
  margin: 0 auto;
  height: 100%;
  display: flex;
  align-items: center;
  justify-content: space-between;
  padding: 0 20px;
  position: relative;
}

/* Logo styling with hover effects */
.logo-img {
  width: 40px;
  height: 40px;
  border-radius: 9999px;             /* Perfect circle */
  object-fit: cover;
  transition: filter 0.3s ease, transform 0.2s ease;
  cursor: pointer;
  border: 2px solid rgba(var(--accent) / 0.5);
}

.logo-img:hover {
  filter: brightness(1.2);
  transform: scale(1.05);
}

.logo-img:focus {
  outline: 2px solid rgb(var(--accent));
  outline-offset: 2px;
}

/* ========== DESKTOP NAVIGATION ========== */
/* Centered navigation menu */
nav {
  position: absolute;
  left: 50%;
  transform: translateX(-50%);        /* Perfect horizontal centering */
  display: flex;
  gap: 2rem;
  font-size: 0.875rem;
  color: rgb(var(--text-secondary));
  font-weight: 300;
  letter-spacing: 0.1em;              /* Subtle letter spacing for elegance */
}

/* Navigation link styling */
nav a {
  text-decoration: none;
  transition: color 0.3s ease, transform 0.2s ease;
  line-height: 48px;                  /* Match header height */
  position: relative;
  padding: 0 4px;
}

/* Hover effects for navigation links */
nav a:hover {
  color: rgb(var(--text-primary));
  transform: translateY(-1px);        /* Subtle lift effect */
}

/* Focus states for accessibility */
nav a:focus {
  outline: 2px solid rgb(var(--accent));
  outline-offset: 2px;
  border-radius: 4px;
}

nav a:focus:not(:focus-visible) {
  outline: none;                      /* Hide focus for mouse users */
}

/* Active navigation state */
nav a.active {
  color: rgb(var(--accent));
}

/* Animated underline effect */
nav a::after {
  content: '';
  position: absolute;
  bottom: 12px;
  left: 0;
  width: 0;
  height: 2px;
  background: rgb(var(--accent));
  transition: width 0.3s ease;
}

nav a:hover::after {
  width: 100%;                        /* Expand underline on hover */
}

/* ========== MOBILE NAVIGATION ========== */
/* Mobile menu overlay */
.mobile-menu {
  display: none;                      /* Hidden by default */
  position: fixed;
  top: 48px;                          /* Below header */
  left: 0;
  width: 100%;
  background: rgba(var(--bg-primary) / 0.98);
  backdrop-filter: blur(15px);        /* Consistent glassmorphism */
  border-bottom: 2px solid rgba(var(--text-secondary) / 0.4);
  box-shadow: 0 4px 20px rgba(var(--text-secondary) / 0.2);
  padding: 20px;
  transform: translateY(-100%);       /* Initially hidden above */
  transition: transform 0.3s ease;
}

/* Active state - slide down mobile menu */
.mobile-menu.active {
  transform: translateY(0);
}

/* Mobile navigation layout */
.mobile-menu nav {
  position: static;
  transform: none;
  flex-direction: column;             /* Stack vertically */
  gap: 1rem;
  text-align: center;
}

/* Mobile navigation link styling */
.mobile-menu nav a {
  line-height: 1.5;
  padding: 12px;
  border-radius: 8px;
  transition: background-color 0.2s ease;
}

.mobile-menu nav a:hover {
  background: rgba(var(--text-secondary) / 0.1);
}

/* Hamburger menu button */
.burger-menu {
  display: none;                      /* Hidden on desktop */
  flex-direction: column;
  cursor: pointer;
  gap: 4px;
  padding: 8px;
}

/* Individual hamburger lines */
.burger-line {
  width: 20px;
  height: 2px;
  background: rgb(var(--text-primary));
  transition: all 0.3s ease;
  border-radius: 1px;
}

/* Hamburger to X animation */
.burger-menu.active .burger-line:nth-child(1) {
  transform: rotate(45deg) translate(5px, 5px);
}

.burger-menu.active .burger-line:nth-child(2) {
  opacity: 0;                         /* Hide middle line */
}

.burger-menu.active .burger-line:nth-child(3) {
  transform: rotate(-45deg) translate(7px, -6px);
}

/* ========== RESPONSIVE DESIGN ========== */
/* Mobile breakpoint adjustments */
@media (max-width: 768px) {
  /* Hide desktop navigation */
  nav {
    display: none;
  }

  /* Show mobile hamburger menu */
  .burger-menu {
    display: flex;
  }

  /* Show mobile menu container */
  .mobile-menu {
    display: block;
  }
}<|MERGE_RESOLUTION|>--- conflicted
+++ resolved
@@ -1,231 +1,628 @@
 /**
- * =========================================
- * HEADER & NAVIGATION COMPONENTS
- * Fixed header, desktop/mobile navigation
- * =========================================
- */
-
-/* ========== HEADER & NAVIGATION ========== */
-/* Fixed header with glassmorphism effect */
+ * =====================================================================================================
+ * PORTFOLIO - HEADER & NAVIGATION SYSTEM
+ * =====================================================================================================
+ *
+ * Author: Enzo Gaggiotti
+ * Project: Portfolio Personnel
+ * File: header.css
+ * Version: 2.1.0
+ * Last Updated: July 2025
+ *
+ * Description:
+ * Système de navigation principal avec design minimaliste inspiré d'Apple.
+ * Inclut header fixe avec glassmorphism, navigation responsive, menu mobile,
+ * et éléments interactifs conformes à l'accessibilité.
+ *
+ * Features:
+ * - Header fixe avec effet glassmorphism
+ * - Navigation desktop centrée avec effets hover
+ * - Menu mobile avec overlay coulissant
+ * - Design Apple minimaliste adapté au thème sombre
+ * - Transitions fluides et animations GPU-accelerated
+ * - Support complet de l'accessibilité (WCAG)
+ *
+ * Browser Support: Modern browsers avec backdrop-filter
+ * Dependencies: variables.css, animations.css
+ *
+ * =====================================================================================================
+ *//* =====================================================================================================
+   HEADER FOUNDATION
+   ===================================================================================================== */
+
+/**
+ * Main Header Container
+ * Apple-inspired minimalist design adapted for dark theme
+ */
 header {
+  /* Positioning */
   position: fixed;
   top: 0;
   left: 0;
   width: 100%;
-  backdrop-filter: blur(15px);        /* Glassmorphism blur effect */
-  background: rgba(var(--bg-primary) / 0.98);
-  border-bottom: 2px solid rgba(var(--text-secondary) / 0.4);
-  box-shadow: 0 4px 20px rgba(var(--text-secondary) / 0.2);
-  z-index: 100;                       /* Ensure header stays on top */
-  height: 48px;
-  transition: transform 0.3s ease, background-color 0.3s ease;
-}
-
-/* Header hide/show animation states */
+  height: var(--header-height);
+  z-index: var(--z-fixed);
+
+  /* Dark Apple-inspired Glassmorphism */
+  background: rgba(0, 0, 0, 0.7);
+  backdrop-filter: blur(20px) saturate(180%);
+  -webkit-backdrop-filter: blur(20px) saturate(180%);
+
+  /* Subtle Border */
+  border-bottom: 0.5px solid rgba(255, 255, 255, 0.1);
+
+  /* Clean Shadow */
+  box-shadow: 0 1px 20px rgba(0, 0, 0, 0.5);
+
+  /* Smooth Transitions */
+  transition: all 0.3s cubic-bezier(0.25, 0.46, 0.45, 0.94);
+
+  /* Performance Optimization */
+  will-change: background-color, backdrop-filter;
+}
+
+/**
+ * Header Auto-Hide States
+ * Smooth header visibility transitions
+ */
 header.header-hidden {
-  transform: translateY(-100%);       /* Hide header by moving it up */
-<<<<<<< HEAD
-=======
+  transform: translateY(-100%);
 }
 
 header.header-visible {
-  transform: translateY(0);           /* Show header in normal position */
-}
-
-/* Light theme header adjustments */
-html:not(.dark) header {
-  box-shadow: 0 4px 20px rgba(0, 0, 0, 0.1);
-  border-bottom: 2px solid rgba(var(--text-secondary) / 0.5);
->>>>>>> 2e12a292
-}
-
-header.header-visible {
-  transform: translateY(0);           /* Show header in normal position */
-}
-
-/* Header container with centered content */
+  transform: translateY(0);
+}
+
+/**
+ * Enhanced state on scroll
+ */
+header.scrolled {
+  background: rgba(0, 0, 0, 0.85);
+  backdrop-filter: blur(30px) saturate(200%);
+  -webkit-backdrop-filter: blur(30px) saturate(200%);
+  border-bottom-color: rgba(255, 255, 255, 0.15);
+  box-shadow: 0 2px 20px rgba(0, 0, 0, 0.6);
+}
+
+/**
+ * Header Inner Container
+ * Clean, centered layout with Apple-like spacing
+ */
 .header-container {
-  max-width: 1024px;
+  max-width: 1200px;
   margin: 0 auto;
   height: 100%;
   display: flex;
   align-items: center;
   justify-content: space-between;
-  padding: 0 20px;
+  padding: 0 24px;
   position: relative;
 }
 
-/* Logo styling with hover effects */
+/* =====================================================================================================
+   LOGO SYSTEM
+   ===================================================================================================== */
+
+/**
+ * Brand Logo Component
+ * Apple-inspired minimal logo design
+ */
+.logo {
+  display: flex;
+  align-items: center;
+  text-decoration: none;
+  padding: 8px;
+  border-radius: 8px;
+  transition: all 0.2s ease;
+
+  /* Focus Styles */
+  outline: none;
+}
+
+.logo:hover {
+  background: rgba(255, 255, 255, 0.1);
+}
+
+.logo:focus-visible {
+  outline: 2px solid rgba(0, 122, 255, 0.8);
+  outline-offset: 2px;
+}
+
+/**
+ * Logo Image Styling
+ * Clean, simple circular avatar
+ */
 .logo-img {
-  width: 40px;
-  height: 40px;
-  border-radius: 9999px;             /* Perfect circle */
+  width: 32px;
+  height: 32px;
+  border-radius: 50%;
   object-fit: cover;
-  transition: filter 0.3s ease, transform 0.2s ease;
+  border: none;
+
+  /* Clean Transitions */
+  transition: all 0.2s ease;
   cursor: pointer;
-  border: 2px solid rgba(var(--accent) / 0.5);
-}
-
-.logo-img:hover {
-  filter: brightness(1.2);
+
+  /* Subtle Shadow */
+  box-shadow: 0 1px 3px rgba(0, 0, 0, 0.1);
+}
+
+.logo:hover .logo-img {
   transform: scale(1.05);
-}
-
-.logo-img:focus {
-  outline: 2px solid rgb(var(--accent));
-  outline-offset: 2px;
-}
-
-/* ========== DESKTOP NAVIGATION ========== */
-/* Centered navigation menu */
-nav {
+  box-shadow: 0 2px 8px rgba(0, 0, 0, 0.15);
+}
+
+.logo:active .logo-img {
+  transform: scale(0.98);
+}
+
+/**
+ * Logo Text (Optional)
+ * Brand name or title next to logo
+ */
+.logo-text {
+  margin-left: var(--spacing-md);
+  font-size: var(--text-lg);
+  font-weight: var(--font-semibold);
+  color: rgb(var(--text-primary));
+  white-space: nowrap;
+}
+
+/* =====================================================================================================
+   DESKTOP NAVIGATION
+   ===================================================================================================== */
+
+/**
+ * Primary Navigation Menu
+ * Apple-inspired clean horizontal navigation
+ */
+.nav-primary {
   position: absolute;
   left: 50%;
-  transform: translateX(-50%);        /* Perfect horizontal centering */
+  transform: translateX(-50%);
+
+  /* Layout */
   display: flex;
-  gap: 2rem;
-  font-size: 0.875rem;
-  color: rgb(var(--text-secondary));
-  font-weight: 300;
-  letter-spacing: 0.1em;              /* Subtle letter spacing for elegance */
-}
-
-/* Navigation link styling */
-nav a {
+  align-items: center;
+  gap: 8px;
+
+  /* Typography */
+  font-size: 17px;
+  font-weight: 400;
+  letter-spacing: -0.02em;
+}
+
+/**
+ * Navigation Links
+ * Apple-style navigation items adapted for dark theme
+ */
+.nav-link {
+  position: relative;
+  color: rgba(255, 255, 255, 0.8);
   text-decoration: none;
-  transition: color 0.3s ease, transform 0.2s ease;
-  line-height: 48px;                  /* Match header height */
-  position: relative;
-  padding: 0 4px;
-}
-
-/* Hover effects for navigation links */
-nav a:hover {
-  color: rgb(var(--text-primary));
-  transform: translateY(-1px);        /* Subtle lift effect */
-}
-
-/* Focus states for accessibility */
-nav a:focus {
-  outline: 2px solid rgb(var(--accent));
+  padding: 8px 16px;
+  border-radius: 8px;
+  white-space: nowrap;
+
+  /* Clean Transitions */
+  transition: all 0.2s ease;
+
+  /* Focus Management */
+  outline: none;
+}
+
+/**
+ * Navigation Link States
+ * Subtle Apple-style hover and active states for dark theme
+ */
+.nav-link:hover {
+  color: rgba(255, 255, 255, 1);
+  background: rgba(255, 255, 255, 0.1);
+}
+
+.nav-link:focus-visible {
+  outline: 2px solid rgba(0, 122, 255, 0.8);
   outline-offset: 2px;
-  border-radius: 4px;
-}
-
-nav a:focus:not(:focus-visible) {
-  outline: none;                      /* Hide focus for mouse users */
-}
-
-/* Active navigation state */
-nav a.active {
-  color: rgb(var(--accent));
-}
-
-/* Animated underline effect */
-nav a::after {
+}
+
+.nav-link.active {
+  color: rgba(255, 255, 255, 1);
+  background: rgba(255, 255, 255, 0.15);
+  font-weight: 500;
+}
+
+/**
+ * Navigation Link Underline Effect
+ * Subtle Apple-style active indicator
+ */
+.nav-link::after {
   content: '';
   position: absolute;
-  bottom: 12px;
-  left: 0;
+  bottom: 2px;
+  left: 50%;
   width: 0;
-  height: 2px;
-  background: rgb(var(--accent));
-  transition: width 0.3s ease;
-}
-
-nav a:hover::after {
-  width: 100%;                        /* Expand underline on hover */
-}
-
-/* ========== MOBILE NAVIGATION ========== */
-/* Mobile menu overlay */
+  height: 1px;
+  background: rgba(0, 122, 255, 0.8);
+  transform: translateX(-50%);
+  transition: width 0.2s ease;
+}
+
+.nav-link.active::after {
+  width: calc(100% - 16px);
+}
+
+/* =====================================================================================================
+   MOBILE NAVIGATION SYSTEM
+   ===================================================================================================== */
+
+/**
+ * Hamburger Menu Button
+ * Clean Apple-style hamburger for mobile
+ */
+.burger-menu {
+  display: none;
+  flex-direction: column;
+  justify-content: center;
+  align-items: center;
+  width: 44px;
+  height: 44px;
+  cursor: pointer;
+  border: none;
+  background: transparent;
+  border-radius: 8px;
+
+  /* Clean Transitions */
+  transition: background-color 0.2s ease;
+  outline: none;
+}
+
+.burger-menu:hover {
+  background: rgba(255, 255, 255, 0.1);
+}
+
+.burger-menu:focus-visible {
+  outline: 2px solid rgba(0, 122, 255, 0.8);
+  outline-offset: 2px;
+}
+
+/**
+ * Hamburger Lines
+ * Simple, clean lines for dark theme
+ */
+.burger-line {
+  width: 18px;
+  height: 1.5px;
+  background: rgba(255, 255, 255, 0.8);
+  border-radius: 1px;
+  margin: 2.5px 0;
+
+  /* Animation Properties */
+  transition: all 0.3s cubic-bezier(0.25, 0.46, 0.45, 0.94);
+  transform-origin: center;
+}
+
+/**
+ * Hamburger Animation States
+ * Transform lines into X when active
+ */
+.burger-menu.active .burger-line:nth-child(1) {
+  transform: rotate(45deg) translate(5px, 5px);
+}
+
+.burger-menu.active .burger-line:nth-child(2) {
+  opacity: 0;
+  transform: scale(0);
+}
+
+.burger-menu.active .burger-line:nth-child(3) {
+  transform: rotate(-45deg) translate(5px, -5px);
+}
+
+/**
+ * Mobile Menu Overlay
+ * Apple-inspired mobile menu for dark theme
+ */
 .mobile-menu {
-  display: none;                      /* Hidden by default */
   position: fixed;
-  top: 48px;                          /* Below header */
+  top: var(--header-height);
   left: 0;
   width: 100%;
-  background: rgba(var(--bg-primary) / 0.98);
-  backdrop-filter: blur(15px);        /* Consistent glassmorphism */
-  border-bottom: 2px solid rgba(var(--text-secondary) / 0.4);
-  box-shadow: 0 4px 20px rgba(var(--text-secondary) / 0.2);
-  padding: 20px;
-  transform: translateY(-100%);       /* Initially hidden above */
-  transition: transform 0.3s ease;
-}
-
-/* Active state - slide down mobile menu */
+  max-height: calc(100vh - var(--header-height));
+
+  /* Dark Glassmorphism */
+  background: rgba(0, 0, 0, 0.9);
+  backdrop-filter: blur(30px) saturate(180%);
+  -webkit-backdrop-filter: blur(30px) saturate(180%);
+
+  /* Minimal Border */
+  border-bottom: 0.5px solid rgba(255, 255, 255, 0.1);
+
+  /* Animation */
+  transform: translateY(-100%);
+  opacity: 0;
+  visibility: hidden;
+  transition: all 0.3s cubic-bezier(0.25, 0.46, 0.45, 0.94);
+
+  /* Z-index */
+  z-index: var(--z-dropdown);
+
+  /* Scrolling */
+  overflow-y: auto;
+}
+
+/**
+ * Active Mobile Menu State
+ * Smooth slide down animation
+ */
 .mobile-menu.active {
   transform: translateY(0);
-}
-
-/* Mobile navigation layout */
-.mobile-menu nav {
-  position: static;
-  transform: none;
-  flex-direction: column;             /* Stack vertically */
-  gap: 1rem;
-  text-align: center;
-}
-
-/* Mobile navigation link styling */
-.mobile-menu nav a {
-  line-height: 1.5;
-  padding: 12px;
-  border-radius: 8px;
-  transition: background-color 0.2s ease;
-}
-
-.mobile-menu nav a:hover {
-  background: rgba(var(--text-secondary) / 0.1);
-}
-
-/* Hamburger menu button */
-.burger-menu {
-  display: none;                      /* Hidden on desktop */
+  opacity: 1;
+  visibility: visible;
+}
+
+/**
+ * Mobile Navigation Container
+ * Clean content wrapper
+ */
+.mobile-nav {
+  padding: 20px 24px;
+  display: flex;
   flex-direction: column;
-  cursor: pointer;
   gap: 4px;
-  padding: 8px;
-}
-
-/* Individual hamburger lines */
-.burger-line {
-  width: 20px;
-  height: 2px;
-  background: rgb(var(--text-primary));
-  transition: all 0.3s ease;
-  border-radius: 1px;
-}
-
-/* Hamburger to X animation */
-.burger-menu.active .burger-line:nth-child(1) {
-  transform: rotate(45deg) translate(5px, 5px);
-}
-
-.burger-menu.active .burger-line:nth-child(2) {
-  opacity: 0;                         /* Hide middle line */
-}
-
-.burger-menu.active .burger-line:nth-child(3) {
-  transform: rotate(-45deg) translate(7px, -6px);
-}
-
-/* ========== RESPONSIVE DESIGN ========== */
-/* Mobile breakpoint adjustments */
-@media (max-width: 768px) {
+}
+
+/**
+ * Mobile Navigation Links
+ * Apple-style mobile navigation for dark theme
+ */
+.mobile-nav .nav-link,
+.mobile-nav-link {
+  color: rgba(255, 255, 255, 0.8);
+  text-decoration: none;
+  padding: 16px 20px;
+  border-radius: 12px;
+  font-size: 17px;
+  font-weight: 400;
+  letter-spacing: -0.02em;
+
+  /* Clean Transitions */
+  transition: all 0.2s ease;
+
+  /* Touch Target */
+  min-height: 56px;
+  display: flex;
+  align-items: center;
+
+  /* Focus Management */
+  outline: none;
+}
+
+.mobile-nav .nav-link:hover,
+.mobile-nav-link:hover {
+  color: rgba(255, 255, 255, 1);
+  background: rgba(255, 255, 255, 0.1);
+}
+
+.mobile-nav .nav-link:focus-visible,
+.mobile-nav-link:focus-visible {
+  outline: 2px solid rgba(0, 122, 255, 0.8);
+  outline-offset: 2px;
+}
+
+.mobile-nav .nav-link.active,
+.mobile-nav-link.active {
+  color: rgba(255, 255, 255, 1);
+  background: rgba(255, 255, 255, 0.15);
+  font-weight: 500;
+}
+
+/* =====================================================================================================
+   RESPONSIVE BREAKPOINTS
+   ===================================================================================================== */
+
+/**
+ * Mobile-First Responsive Design
+ * Progressive enhancement for larger screens
+ */
+
+/* Mobile Styles (Default) */
+@media (max-width: 767px) {
   /* Hide desktop navigation */
-  nav {
+  .nav-primary {
     display: none;
   }
 
-  /* Show mobile hamburger menu */
+  /* Show mobile hamburger */
   .burger-menu {
     display: flex;
   }
 
-  /* Show mobile menu container */
+  /* Adjust header padding */
+  .header-container {
+    padding: 0 var(--spacing-md);
+  }
+
+  /* Hide logo text on very small screens */
+  .logo-text {
+    display: none;
+  }
+}
+
+/* Tablet Styles */
+@media (min-width: 768px) {
+  /* Hide mobile elements */
+  .burger-menu,
   .mobile-menu {
+    display: none;
+  }
+
+  /* Show desktop navigation */
+  .nav-primary {
+    display: flex;
+  }
+
+  /* Show logo text */
+  .logo-text {
     display: block;
   }
-}+
+  /* Increase header padding */
+  .header-container {
+    padding: 0 var(--spacing-lg);
+  }
+}
+
+/* Desktop Styles */
+@media (min-width: 1024px) {
+  /* Increase navigation gap */
+  .nav-primary {
+    gap: var(--spacing-2xl);
+  }
+
+  /* Larger logo */
+  .logo-img {
+    width: 44px;
+    height: 44px;
+  }
+
+  /* Maximum header padding */
+  .header-container {
+    padding: 0 var(--spacing-xl);
+  }
+}
+
+/* =====================================================================================================
+   ACCESSIBILITY ENHANCEMENTS
+   ===================================================================================================== */
+
+/**
+ * Screen Reader Support
+ * Hidden labels and descriptions for assistive technology
+ */
+.sr-only {
+  position: absolute;
+  width: 1px;
+  height: 1px;
+  padding: 0;
+  margin: -1px;
+  overflow: hidden;
+  clip: rect(0, 0, 0, 0);
+  white-space: nowrap;
+  border: 0;
+}
+
+/**
+ * Focus Management
+ * Enhanced focus styles for keyboard navigation
+ */
+.focus-trap {
+  outline: none;
+}
+
+/**
+ * Skip Navigation Link
+ * Accessibility feature for keyboard users
+ */
+.skip-nav {
+  position: absolute;
+  top: -40px;
+  left: var(--spacing-base);
+  background: rgb(var(--accent-primary));
+  color: white;
+  padding: var(--spacing-sm) var(--spacing-base);
+  border-radius: 0.5rem;
+  text-decoration: none;
+  z-index: var(--z-maximum);
+
+  transition: top var(--duration-fast) var(--ease-out);
+}
+
+.skip-nav:focus {
+  top: var(--spacing-base);
+}
+
+/* =====================================================================================================
+   PERFORMANCE OPTIMIZATIONS
+   ===================================================================================================== */
+
+/**
+ * GPU Acceleration
+ * Optimize frequently animated elements
+ */
+.header-container,
+.mobile-menu,
+.burger-line {
+  transform: translateZ(0);
+  will-change: transform;
+}
+
+/**
+ * Reduce Motion Support
+ * Respect user's motion preferences
+ */
+@media (prefers-reduced-motion: reduce) {
+  header,
+  .mobile-menu,
+  .nav-link,
+  .mobile-nav-link,
+  .burger-line,
+  .logo-img {
+    transition-duration: var(--duration-instant) !important;
+    animation: none !important;
+  }
+
+  .nav-link::after {
+    transition: none !important;
+  }
+}
+
+/* =====================================================================================================
+   HIGH CONTRAST MODE SUPPORT
+   ===================================================================================================== */
+
+/**
+ * Enhanced Contrast
+ * Better visibility for users who need high contrast
+ */
+@media (prefers-contrast: high) {
+  header {
+    background: rgb(var(--bg-primary));
+    border-bottom: 2px solid rgb(var(--text-primary));
+  }
+
+  .nav-link,
+  .mobile-nav-link {
+    border: 1px solid rgb(var(--text-secondary));
+  }
+
+  .nav-link:hover,
+  .nav-link:focus-visible,
+  .mobile-nav-link:hover,
+  .mobile-nav-link:focus-visible {
+    border-color: rgb(var(--text-primary));
+    background: rgb(var(--bg-secondary));
+  }
+
+  .burger-line {
+    background: rgb(var(--text-primary));
+  }
+}
+
+/* =====================================================================================================
+   PRINT STYLES
+   ===================================================================================================== */
+
+/**
+ * Print Optimization
+ * Hide navigation elements when printing
+ */
+@media print {
+  header,
+  .mobile-menu {
+    display: none !important;
+  }
+}
+
+/* =====================================================================================================
+   END OF HEADER MODULE
+   ===================================================================================================== */